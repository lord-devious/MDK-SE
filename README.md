--- conflicted
+++ resolved
@@ -1,15 +1,11 @@
 # MDK-SE
 (Malware's Development Kit for SE)
 
-<<<<<<< HEAD
 ----
 
 **WARNING** Still prerelease and buggy. Not ready for general use yet!
 
 ----
-=======
-**WARNING STILL PRERELEASE AND BUGGY**
->>>>>>> a48600c2
 
 A toolkit to help with ingame script (programmable block) development for Keen Software House's space sandbox Space Engineers. It helps you create a ready-to-code project for writing ingame scripts, and provides  an analyzer which warns you if you're trying to use something that is not allowed in Space Engineers.
 
