﻿<?xml version="1.0" encoding="utf-8"?>
<PackageManifest Version="2.0.0" xmlns="http://schemas.microsoft.com/developer/vsx-schema/2011" xmlns:d="http://schemas.microsoft.com/developer/vsx-schema-design/2011">
  <Metadata>
    <Identity Id="MDK.Morten Aune Lyrstad.e02b602e-3099-44a5-88c6-cb30cab978f6" Version="1.2.0" Language="en-US" Publisher="Morten Aune Lyrstad" />
    <DisplayName>MDK/SE</DisplayName>
    <Description xml:space="preserve">A toolkit to help with ingame script (programmable block) development for Keen Software House's space sandbox Space Engineers.

Space Engineers is trademarked to Keen Software House. This toolkit is fan-made, and its developer has no relation to Keen Software House.</Description>
    <MoreInfo>https://github.com/malware-dev/MDK-SE</MoreInfo>
    <License>MIT License.txt</License>
    <GettingStartedGuide>https://github.com/malware-dev/MDK-SE/wiki/Getting-Started</GettingStartedGuide>
    <Tags>SpaceEngineers Space Engineers Programmable Block PB Ingame Script</Tags>
  </Metadata>
  <Installation>
<<<<<<< HEAD
    <!--<InstallationTarget Id="Microsoft.VisualStudio.Community" Version="[15.0]" />-->
	<InstallationTarget Id="Microsoft.VisualStudio.Community" Version="[15.8.28010, 16.0)" />
=======
    <InstallationTarget Id="Microsoft.VisualStudio.Community" Version="[15.0.28307.53, 17.0)" />
>>>>>>> 4ae657db
  </Installation>
  <Dependencies>
    <Dependency Id="Microsoft.Framework.NDP" DisplayName="Microsoft .NET Framework" d:Source="Manual" Version="[4.6.1,)" />
    <!--<Dependency Id="Microsoft.VisualStudio.MPF.15.0" DisplayName="Visual Studio MPF 15.0" d:Source="Installed" Version="[15.0]" />-->
  </Dependencies>
  <Assets>
    <Asset Type="Microsoft.VisualStudio.ProjectTemplate" d:Source="Project" d:ProjectName="IngameScriptTemplate" d:TargetPath="|IngameScriptTemplate;TemplateProjectOutputGroup|" Path="ProjectTemplates" d:VsixSubPath="ProjectTemplates" />
    <Asset Type="Microsoft.VisualStudio.ProjectTemplate" d:Source="Project" d:ProjectName="MixinProjectTemplate" d:TargetPath="|MixinProjectTemplate;TemplateProjectOutputGroup|" Path="ProjectTemplates" d:VsixSubPath="ProjectTemplates" />
    <Asset Type="Microsoft.VisualStudio.VsPackage" d:Source="Project" d:ProjectName="MDK" Path="|MDK;PkgdefProjectOutputGroup|" />
    <Asset Type="Microsoft.VisualStudio.ItemTemplate" d:Source="Project" d:ProjectName="UtilityClass" d:TargetPath="|UtilityClass;TemplateProjectOutputGroup|" Path="ItemTemplates" d:VsixSubPath="ItemTemplates" />
    <Asset Type="Microsoft.VisualStudio.ItemTemplate" d:Source="Project" d:ProjectName="ExtensionClass" d:TargetPath="|ExtensionClass;TemplateProjectOutputGroup|" Path="ItemTemplates" d:VsixSubPath="ItemTemplates" />
    <Asset Type="Microsoft.VisualStudio.ItemTemplate" d:Source="Project" d:ProjectName="ReadMe" d:TargetPath="|ExtensionClass;TemplateProjectOutputGroup|" Path="ItemTemplates" d:VsixSubPath="ItemTemplates" />
    <Asset Type="Microsoft.VisualStudio.Assembly" d:Source="Project" d:ProjectName="MDK" Path="|MDK|" AssemblyName="|MDK;AssemblyName|" />
    <Asset Type="Microsoft.VisualStudio.Assembly" d:Source="Project" d:ProjectName="MDKWhitelistExtractor" Path="|MDKWhitelistExtractor|" AssemblyName="|MDKWhitelistExtractor;AssemblyName|" />
    <Asset Type="Microsoft.VisualStudio.Assembly" d:Source="Project" d:ProjectName="MDKUtilities" Path="|MDKUtilities|" AssemblyName="|MDKUtilities;AssemblyName|" />
    <Asset Type="Microsoft.VisualStudio.Assembly" d:Source="Project" d:ProjectName="MDKAnalyzer" d:VsixSubPath="Analyzers" Path="|MDKAnalyzer|" AssemblyName="|MDKAnalyzer;AssemblyName|" />
  </Assets>
  <Prerequisites>
    <Prerequisite Id="Microsoft.VisualStudio.Component.CoreEditor" Version="[15.0,)" DisplayName="Visual Studio core editor" />
    <Prerequisite Id="Microsoft.VisualStudio.Component.Roslyn.LanguageServices" Version="[15.0,)" DisplayName="Roslyn Language Services" />
  </Prerequisites>
</PackageManifest><|MERGE_RESOLUTION|>--- conflicted
+++ resolved
@@ -12,12 +12,7 @@
     <Tags>SpaceEngineers Space Engineers Programmable Block PB Ingame Script</Tags>
   </Metadata>
   <Installation>
-<<<<<<< HEAD
-    <!--<InstallationTarget Id="Microsoft.VisualStudio.Community" Version="[15.0]" />-->
-	<InstallationTarget Id="Microsoft.VisualStudio.Community" Version="[15.8.28010, 16.0)" />
-=======
     <InstallationTarget Id="Microsoft.VisualStudio.Community" Version="[15.0.28307.53, 17.0)" />
->>>>>>> 4ae657db
   </Installation>
   <Dependencies>
     <Dependency Id="Microsoft.Framework.NDP" DisplayName="Microsoft .NET Framework" d:Source="Manual" Version="[4.6.1,)" />
